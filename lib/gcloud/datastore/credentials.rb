# Copyright 2014 Google Inc. All rights reserved.
#
# Licensed under the Apache License, Version 2.0 (the "License");
# you may not use this file except in compliance with the License.
# You may obtain a copy of the License at
#
#     http://www.apache.org/licenses/LICENSE-2.0
#
# Unless required by applicable law or agreed to in writing, software
# distributed under the License is distributed on an "AS IS" BASIS,
# WITHOUT WARRANTIES OR CONDITIONS OF ANY KIND, either express or implied.
# See the License for the specific language governing permissions and
# limitations under the License.


require "gcloud/credentials"

module Gcloud
  module Datastore
    ##
    # @private
    #
    # Authentication credentials to Google Cloud.
    # The most common way to create this object is to provide the path
    # to the JSON keyfile downloaded from Google Cloud.
    #
    # @see https://developers.google.com/accounts/docs/application-default-credentials
    class Credentials < Gcloud::Credentials
      SCOPE = ["https://www.googleapis.com/auth/datastore"]
      PATH_ENV_VARS = %w(DATASTORE_KEYFILE GCLOUD_KEYFILE GOOGLE_CLOUD_KEYFILE)
      JSON_ENV_VARS = %w(DATASTORE_KEYFILE_JSON GCLOUD_KEYFILE_JSON
                         GOOGLE_CLOUD_KEYFILE_JSON)
<<<<<<< HEAD

      ##
      # Sign OAuth 2.0 API calls.
      def sign_http_request request
        if @client
          @client.fetch_access_token! if @client.expires_within? 30
          @client.generate_authenticated_request request: request
        end
        request
      end
=======
>>>>>>> 8f12d410
    end
  end
end<|MERGE_RESOLUTION|>--- conflicted
+++ resolved
@@ -30,19 +30,6 @@
       PATH_ENV_VARS = %w(DATASTORE_KEYFILE GCLOUD_KEYFILE GOOGLE_CLOUD_KEYFILE)
       JSON_ENV_VARS = %w(DATASTORE_KEYFILE_JSON GCLOUD_KEYFILE_JSON
                          GOOGLE_CLOUD_KEYFILE_JSON)
-<<<<<<< HEAD
-
-      ##
-      # Sign OAuth 2.0 API calls.
-      def sign_http_request request
-        if @client
-          @client.fetch_access_token! if @client.expires_within? 30
-          @client.generate_authenticated_request request: request
-        end
-        request
-      end
-=======
->>>>>>> 8f12d410
     end
   end
 end